--- conflicted
+++ resolved
@@ -5,20 +5,8 @@
 import robosuite.macros as macros
 from robosuite.models.base import MujocoModel
 from robosuite.renderers.base import load_renderer_config
-<<<<<<< HEAD
-from robosuite.utils import SimulationError, XMLError
-=======
 from robosuite.utils import OpenCVRenderer, PygameRenderer, SimulationError, XMLError
 from robosuite.utils.binding_utils import MjRenderContextOffscreen, MjSim
->>>>>>> 60a23025
-
-if macros.USE_DM_BINDING:
-    from robosuite.utils import OpenCVRenderer, PygameRenderer
-    from robosuite.utils.binding_utils import MjRenderContextOffscreen, MjSim
-else:
-    from mujoco_py import MjRenderContextOffscreen, MjSim, load_model_from_xml
-
-    from robosuite.renderers.mujoco.mujoco_py_renderer import MujocoPyRenderer
 
 REGISTERED_ENVS = {}
 
@@ -108,26 +96,11 @@
         renderer="mujoco",
         renderer_config=None,
     ):
-<<<<<<< HEAD
-        if not macros.USE_DM_BINDING:
-            # First, verify that both the on- and off-screen renderers are not being used simultaneously
-            if has_renderer and has_offscreen_renderer:
-                raise ValueError("the onscreen and offscreen renderers cannot be used simultaneously.")
-
-        # Rendering-specific attributes
-        self.has_renderer = has_renderer
-        if macros.USE_DM_BINDING:
-            # offscreen renderer needed for on-screen rendering
-            self.has_offscreen_renderer = has_renderer or has_offscreen_renderer
-        else:
-            self.has_offscreen_renderer = has_offscreen_renderer
-=======
 
         # Rendering-specific attributes
         self.has_renderer = has_renderer
         # offscreen renderer needed for on-screen rendering
         self.has_offscreen_renderer = has_renderer or has_offscreen_renderer
->>>>>>> 60a23025
         self.render_camera = render_camera
         self.render_collision_mesh = render_collision_mesh
         self.render_visual_mesh = render_visual_mesh
@@ -256,24 +229,10 @@
         Args:
             xml_string (str): If specified, creates MjSim object from this filepath
         """
-<<<<<<< HEAD
-        if macros.USE_DM_BINDING:
-            xml = xml_string if xml_string else self.model.get_xml()
-            # Create the simulation instance
-            self.sim = MjSim.from_xml_string(xml)
-        else:
-            # if we have an xml string, use that to create the sim. Otherwise, use the local model
-            self.mjpy_model = load_model_from_xml(xml_string) if xml_string else self.model.get_model(mode="mujoco_py")
-
-            # Create the simulation instance
-            self.sim = MjSim(self.mjpy_model)
-
-=======
         xml = xml_string if xml_string else self.model.get_xml()
         # Create the simulation instance
         self.sim = MjSim.from_xml_string(xml)
 
->>>>>>> 60a23025
         # run a single step to make sure changes have propagated through sim state
         self.sim.forward()
 
@@ -330,25 +289,8 @@
 
         # create visualization screen or renderer
         if self.has_renderer and self.viewer is None:
-<<<<<<< HEAD
-            if macros.USE_DM_BINDING:
-                # self.viewer = PygameRenderer(self.sim)
-                self.viewer = OpenCVRenderer(self.sim)
-            else:
-                self.viewer = MujocoPyRenderer(self.sim)
-                self.viewer.viewer.vopt.geomgroup[0] = 1 if self.render_collision_mesh else 0
-                self.viewer.viewer.vopt.geomgroup[1] = 1 if self.render_visual_mesh else 0
-
-                # hiding the overlay speeds up rendering significantly
-                self.viewer.viewer._hide_overlay = True
-
-                # make sure mujoco-py doesn't block rendering frames
-                # (see https://github.com/StanfordVL/robosuite/issues/39)
-                self.viewer.viewer._render_every_frame = True
-=======
             # self.viewer = PygameRenderer(self.sim)
             self.viewer = OpenCVRenderer(self.sim)
->>>>>>> 60a23025
 
             # Set the camera angle for viewing
             if self.render_camera is not None:
@@ -358,12 +300,6 @@
         if self.has_offscreen_renderer:
             if self.sim._render_context_offscreen is None:
                 render_context = MjRenderContextOffscreen(self.sim, device_id=self.render_gpu_device_id)
-<<<<<<< HEAD
-                if not macros.USE_DM_BINDING:
-                    # TODO: we kept this line for consistency with old code with old binding, but should probably remove it
-                    self.sim.add_render_context(render_context)
-=======
->>>>>>> 60a23025
             self.sim._render_context_offscreen.vopt.geomgroup[0] = 1 if self.render_collision_mesh else 0
             self.sim._render_context_offscreen.vopt.geomgroup[1] = 1 if self.render_visual_mesh else 0
 
@@ -724,11 +660,7 @@
         """
         Destroys the current MjSim instance if it exists
         """
-<<<<<<< HEAD
-        if macros.USE_DM_BINDING and (self.sim is not None):
-=======
         if self.sim is not None:
->>>>>>> 60a23025
             self.sim.free()
             self.sim = None
 
