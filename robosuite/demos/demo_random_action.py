import time

from robosuite.utils.input_utils import *
from robosuite.wrappers.gym_wrapper import GymWrapper
from stable_baselines3 import SAC


MAX_FR = 25  # max frame rate for running simluation

if __name__ == "__main__":

    # Create dict to hold options that will be passed to env creation call
    options = {}

    # print welcome info
    print("Welcome to robosuite v{}!".format(suite.__version__))
    print(suite.__logo__)

    # Choose environment and add it to options
    options["env_name"] = choose_environment()

    # If a multi-arm environment has been chosen, choose configuration and appropriate robot(s)
    if "TwoArm" in options["env_name"]:
        # Choose env config and add it to options
        options["env_configuration"] = choose_multi_arm_config()

        # If chosen configuration was bimanual, the corresponding robot must be Baxter. Else, have user choose robots
        if options["env_configuration"] == "bimanual":
            options["robots"] = "Baxter"
        else:
            options["robots"] = []

            # Have user choose two robots
            print("A multiple single-arm configuration was chosen.\n")

            for i in range(2):
                print("Please choose Robot {}...\n".format(i))
                options["robots"].append(choose_robots(exclude_bimanual=True))
    # If a humanoid environment has been chosen, choose humanoid robots
    elif "Humanoid" in options["env_name"]:
        options["robots"] = choose_robots(use_humanoids=True)
    # Else, we simply choose a single (single-armed) robot to instantiate in the environment
    else:
        options["robots"] = choose_robots(exclude_bimanual=True)

    # initialize the task
    env = suite.make(
        **options,
        has_renderer=True,
        has_offscreen_renderer=False,
        ignore_done=True,
        use_camera_obs=False,
        control_freq=20,
    )
    env = GymWrapper(env)
    env.reset()
    env.viewer.set_camera(camera_id=0)

    # Get action limits
    low, high = env.action_spec

    model = SAC("MlpPolicy", env, verbose=1, learning_rate=1e-3)
    model.learn(total_timesteps=1e4)
    model.save("sac_pendulum")


    # do visualization
    for i in range(10000):
        start = time.time()

        action = np.random.uniform(low, high)
<<<<<<< HEAD
        obs, reward, done, _ = env.step(action)
        env.render()

        # limit frame rate if necessary
        elapsed = time.time() - start
        diff = 1 / MAX_FR - elapsed
        if diff > 0:
            time.sleep(diff)
=======
        obs, reward, terminated, truncated, _ = env.step(action)
        env.render()
>>>>>>> 5c169ad4
<|MERGE_RESOLUTION|>--- conflicted
+++ resolved
@@ -69,16 +69,11 @@
         start = time.time()
 
         action = np.random.uniform(low, high)
-<<<<<<< HEAD
-        obs, reward, done, _ = env.step(action)
+        obs, reward, terminated, truncated, _ = env.step(action)
         env.render()
 
         # limit frame rate if necessary
         elapsed = time.time() - start
         diff = 1 / MAX_FR - elapsed
         if diff > 0:
-            time.sleep(diff)
-=======
-        obs, reward, terminated, truncated, _ = env.step(action)
-        env.render()
->>>>>>> 5c169ad4
+            time.sleep(diff)